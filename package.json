--- conflicted
+++ resolved
@@ -5,14 +5,9 @@
     "start": "ng serve --port 4201",
     "build": "ng build --base-href",
     "lint": "ng lint",
-<<<<<<< HEAD
-    "e2e": "cypress open --e2e --browser electron",
-    "tauri": "tauri"
-=======
     "e2e": "cypress open --e2e",
     "tauri": "tauri",
     "docs": "npx compodoc -c compodocrc.json"
->>>>>>> 92c2b811
   },
   "private": true,
   "dependencies": {
@@ -36,26 +31,15 @@
     "zone.js": "0.11.5"
   },
   "devDependencies": {
-<<<<<<< HEAD
     "@angular-devkit/build-angular": "14.0.0",
-    "@angular-eslint/builder": "13.2.1",
-    "@angular-eslint/eslint-plugin": "13.2.1",
-    "@angular-eslint/eslint-plugin-template": "13.2.1",
-    "@angular-eslint/schematics": "13.2.1",
-    "@angular-eslint/template-parser": "13.2.1",
-    "@angular/cli": "14.0.0",
-    "@angular/compiler-cli": "14.0.0",
-=======
-    "@angular-devkit/build-angular": "13.3.7",
     "@angular-eslint/builder": "13.3.0",
     "@angular-eslint/eslint-plugin": "13.3.0",
     "@angular-eslint/eslint-plugin-template": "13.3.0",
     "@angular-eslint/schematics": "13.3.0",
     "@angular-eslint/template-parser": "13.3.0",
-    "@angular/cli": "13.3.7",
-    "@angular/compiler-cli": "13.3.11",
+    "@angular/cli": "14.0.0",
+    "@angular/compiler-cli": "14.0.0",
     "@compodoc/compodoc": "1.1.19",
->>>>>>> 92c2b811
     "@tauri-apps/cli": "1.0.0-rc.13",
     "@types/node": "16.11.39",
     "@typescript-eslint/eslint-plugin": "5.27.1",
