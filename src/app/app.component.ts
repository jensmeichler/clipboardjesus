--- conflicted
+++ resolved
@@ -6,12 +6,8 @@
 import {EditNoteDialogComponent} from "./components/dialogs/edit-note-dialog/edit-note-dialog.component";
 import {EditTaskListDialogComponent} from "./components/dialogs/edit-task-list-dialog/edit-task-list-dialog.component";
 import {Image, Note, TaskList} from './models';
-<<<<<<< HEAD
-import {NotesJson} from "./models/notes-json.model";
 import {HashyService} from "./services/hashy.service";
-=======
 import {DataService} from "./services/data.service";
->>>>>>> d76e2b61
 
 @Component({
   selector: 'app-root',
@@ -19,22 +15,16 @@
   styleUrls: ['./app.component.css'],
 })
 export class AppComponent {
+  isDragging = false;
 
   notes$: BehaviorSubject<Note[] | null>;
   taskLists$: BehaviorSubject<TaskList[] | null>;
   images$: BehaviorSubject<Image[] | null>;
 
-  isDragging = false;
-
   constructor(
-<<<<<<< HEAD
+    private readonly dialog: MatDialog,
+    private readonly dataService: DataService,
     private readonly hashy: HashyService,
-    private readonly dialog: MatDialog
-=======
-    private readonly snackBar: MatSnackBar,
-    private readonly dialog: MatDialog,
-    private readonly dataService: DataService
->>>>>>> d76e2b61
   ) {
     this.notes$ = dataService.notes$;
     this.taskLists$ = dataService.taskLists$;
